*/**/__pycache__
*/__pycache__
*.pt
*.pth
*.zip

# Distribution / packaging
build/
dist/
*.egg-info/


# Pycharm
.idea

# vscode
.vscode

# Data and outputs
examples/data/
examples/*/data/
examples/*/outputs/
examples/*/lightning_logs/
examples/*/demo*/
examples/action_dann_lightn/configs_xianyuan/

# Logs
log-*.txt
*gitdiff.patch

# Sphinx documentation
docs/build/
docs/source/backup

# Testing
.coverage
<<<<<<< HEAD
tests/test_data/temp
=======
cov.xml
>>>>>>> 7fd32df2
<|MERGE_RESOLUTION|>--- conflicted
+++ resolved
@@ -34,8 +34,5 @@
 
 # Testing
 .coverage
-<<<<<<< HEAD
-tests/test_data/temp
-=======
 cov.xml
->>>>>>> 7fd32df2
+tests/test_data/temp