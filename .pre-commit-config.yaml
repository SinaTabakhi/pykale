repos:
-   repo: https://github.com/pre-commit/pre-commit-hooks
    rev: v3.4.0
    hooks:
    -   id: check-added-large-files
        args: ['--maxkb=300']
    -   id: check-byte-order-marker
    -   id: check-case-conflict
    -   id: check-merge-conflict
    -   id: end-of-file-fixer
    -   id: forbid-new-submodules
    -   id: mixed-line-ending
    -   id: trailing-whitespace
    -   id: debug-statements
    -   id: check-yaml
        exclude: .conda/meta.yaml
    -   id: requirements-txt-fixer
-   repo: https://gitlab.com/pycqa/flake8
    rev: 3.8.3
    hooks:
    -   id: flake8
        additional_dependencies: [flake8-print]
        args: [--config=setup.cfg]
        exclude: ^examples/
-   repo: https://github.com/psf/black
    rev: 19.10b0
    hooks:
    -   id: black
        language_version: python3
        additional_dependencies: ['click==8.0.4']
<<<<<<< HEAD

=======
>>>>>>> c8621794
-   repo: https://github.com/pre-commit/mirrors-isort
    rev: v4.3.21
    hooks:
      - id: isort
        name: isort
        entry: python -m isort
        args: [--settings-path, ./pyproject.toml]
        language: system
        types: [python]
-   repo: https://github.com/pre-commit/mirrors-mypy
    rev: v0.790
    hooks:
    -   id: mypy
-   repo: https://github.com/datarootsio/databooks
    rev: 1.0.5
    hooks:
    -   id: databooks-meta<|MERGE_RESOLUTION|>--- conflicted
+++ resolved
@@ -28,10 +28,6 @@
     -   id: black
         language_version: python3
         additional_dependencies: ['click==8.0.4']
-<<<<<<< HEAD
-
-=======
->>>>>>> c8621794
 -   repo: https://github.com/pre-commit/mirrors-isort
     rev: v4.3.21
     hooks:
