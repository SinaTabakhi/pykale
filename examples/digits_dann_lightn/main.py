# Created by Haiping Lu from modifying https://github.com/thuml/CDAN/blob/master/pytorch/train_image.py
import os
import argparse
import warnings
import sys

sys.path.insert(0, os.path.abspath(os.path.join(os.path.dirname(__file__), '../..')))

import kale.utils.da_logger as da_logger  # np error if move this to later, not sure why
import torch
import pytorch_lightning as pl

from config import get_cfg_defaults
from model import get_model
<<<<<<< HEAD
from kale.loaddata.digits_access import DigitDataset
from kale.loaddata.multisource import MultiDomainDatasets


=======
from kale.loaddata.digits_access import DigitDataset 
from kale.loaddata.multi_domain import MultiDomainDatasets
>>>>>>> 8dd0f400
# import kale.utils.seed as seed # to unify later used pl seed_everything

def arg_parse():
    parser = argparse.ArgumentParser(description='Domain Adversarial Networks on Digits Datasets')
    parser.add_argument('--cfg', required=True, help='path to config file', type=str)
    # parser.add_argument('--output', default='default', help='folder to save output', type=str)
    parser.add_argument('--gpus', default='0', help='gpu id(s) to use', type=str)
    parser.add_argument('--resume', default='', type=str)
    args = parser.parse_args()
    return args


def main():
    args = arg_parse()
    # ---- setup device ---- NO NEED for Lightning, handled by Lightning
    # device = 'cuda' if torch.cuda.is_available() else 'cpu'
    # print('==> Using device ' + device)

    # ---- setup configs ----
    cfg = get_cfg_defaults()
    cfg.merge_from_file(args.cfg)
    cfg.freeze()
    # torch.manual_seed(cfg.SOLVER.SEED)
    # seed.set_seed(cfg.SOLVER.SEED)

    # ---- setup output ----    
    os.makedirs(cfg.OUTPUT.DIR, exist_ok=True)

    # ---- setup dataset ----
    source, target, num_channels = DigitDataset.get_source_target(DigitDataset(cfg.DATASET.SOURCE.upper()),
                                                                  DigitDataset(cfg.DATASET.TARGET.upper()),
                                                                  cfg.DATASET.ROOT)
    dataset = MultiDomainDatasets(source, target, config_weight_type=cfg.DATASET.WEIGHT_TYPE,
                                  config_size_type=cfg.DATASET.SIZE_TYPE)

    # ---- setup model and logger ----
    print('==> Building model..')
    model, train_params = get_model(cfg, dataset, num_channels)
    logger, results, checkpoint_callback, test_csv_file = da_logger.setup_logger(train_params, cfg.OUTPUT.DIR,
                                                                                 cfg.DAN.METHOD)

    # Repeat multiple times to get std
    for i in range(0, cfg.DATASET.NUM_REPEAT):
        seed = cfg.SOLVER.SEED + i
        pl.seed_everything(seed)
        trainer = pl.Trainer(
            progress_bar_refresh_rate=cfg.OUTPUT.PB_FRESH,  # in steps
            min_epochs=cfg.SOLVER.MIN_EPOCHS,
            max_epochs=cfg.SOLVER.MAX_EPOCHS,
            checkpoint_callback=checkpoint_callback,
            # resume_from_checkpoint=last_checkpoint_file,
            gpus=args.gpus,
            logger=False,  # logger,
            # weights_summary='full',  
            fast_dev_run=False,  # True,
        )

        trainer.fit(model)
        results.update(
            is_validation=True,
            method_name=cfg.DAN.METHOD,
            seed=seed,
            metric_values=trainer.callback_metrics,
        )
        # test scores
        trainer.test()
        results.update(
            is_validation=False,
            method_name=cfg.DAN.METHOD,
            seed=seed,
            metric_values=trainer.callback_metrics,
        )
        results.to_csv(test_csv_file)
        results.print_scores(cfg.DAN.METHOD)


if __name__ == '__main__':
    main()<|MERGE_RESOLUTION|>--- conflicted
+++ resolved
@@ -12,15 +12,9 @@
 
 from config import get_cfg_defaults
 from model import get_model
-<<<<<<< HEAD
-from kale.loaddata.digits_access import DigitDataset
-from kale.loaddata.multisource import MultiDomainDatasets
 
-
-=======
 from kale.loaddata.digits_access import DigitDataset 
 from kale.loaddata.multi_domain import MultiDomainDatasets
->>>>>>> 8dd0f400
 # import kale.utils.seed as seed # to unify later used pl seed_everything
 
 def arg_parse():
