--- conflicted
+++ resolved
@@ -74,16 +74,10 @@
         "os.environ['TORCH'] = torch.__version__\n",
         "print(torch.__version__)\n",
         "\n",
-<<<<<<< HEAD
-        "!pip install -q torch-scatter==2.1.2 -f https://pytorch-geometric.com/whl/torch-2.3.0+cpu.html\n",
-        "!pip install -q torch-sparse==0.6.18 -f https://pytorch-geometric.com/whl/torch-2.3.0+cpu.html\n",
-        "!pip install -q torch-geometric==2.5.3\n",
-=======
         "!pip install -q torch==2.3.0+cpu -f https://download.pytorch.org/whl/torch_stable.html\n",
         "!pip install -q torch_scatter==2.1.2 -f https://data.pyg.org/whl/torch-2.3.0+cpu.html\n",
         "!pip install -q torch_sparse==0.6.18 -f https://data.pyg.org/whl/torch-2.3.0+cpu.html\n",
         "!pip install -q torch-geometric==2.3.0\n",
->>>>>>> e9c9baf0
         "!pip install tensorboard"
       ],
       "cell_type": "code",
