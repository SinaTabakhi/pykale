import pytest
import pytorch_lightning as pl
import torch
from torch.utils.data import DataLoader

from kale.embed.seq_nn import CNNEncoder
from kale.loaddata.tdc_datasets import BindingDBDataset
from kale.pipeline.deep_dti import BaseDTATrainer, DeepDTATrainer
from kale.predict.decode import MLPDecoder

DATASET = "BindingDB_Kd"


def test_deep_data(download_path):
    test_dataset = BindingDBDataset(name=DATASET, split="test", path=download_path)
    subset_indices = list(range(0, 32, 2))
    test_subset = torch.utils.data.Subset(test_dataset, subset_indices)
    test_dataloader = DataLoader(dataset=test_subset, shuffle=False, batch_size=8)
    valid_dataloader = DataLoader(dataset=test_subset, shuffle=True, batch_size=8)
    train_dataloader = DataLoader(dataset=test_subset, shuffle=True, batch_size=4)
    test_batch = next(iter(test_dataloader))

    drug_encoder = CNNEncoder(num_embeddings=64, embedding_dim=128, sequence_length=85, num_kernels=32, kernel_length=8)
    target_encoder = CNNEncoder(
        num_embeddings=25, embedding_dim=128, sequence_length=1200, num_kernels=32, kernel_length=8
    )
    decoder = MLPDecoder(in_dim=192, hidden_dim=16, out_dim=16)
    # test deep_dta trainer
    save_parameters = {"seed": 2020, "batch_size": 256}
    model = DeepDTATrainer(drug_encoder, target_encoder, decoder, lr=0.001, ci_metric=True, **save_parameters).eval()
    trainer = pl.Trainer(max_epochs=1, gpus=0)
    trainer.fit(model, train_dataloaders=train_dataloader, val_dataloaders=valid_dataloader)
<<<<<<< HEAD
    trainer.test(test_dataloaders=test_dataloader)
=======
    trainer.test(dataloaders=test_dataloader)
>>>>>>> 7f03398a
    assert isinstance(model.drug_encoder, CNNEncoder)
    assert isinstance(model.target_encoder, CNNEncoder)
    assert isinstance(model.decoder, MLPDecoder)
    # model.configure_optimizers()

    # test base_dta trainer
    model = BaseDTATrainer(drug_encoder, target_encoder, decoder, lr=0.001, ci_metric=True, **save_parameters).eval()
    with pytest.raises(NotImplementedError) as excinfo:
        model.training_step(test_batch, 0)
        assert "Forward pass needs to be defined" in str(excinfo.value)<|MERGE_RESOLUTION|>--- conflicted
+++ resolved
@@ -30,11 +30,7 @@
     model = DeepDTATrainer(drug_encoder, target_encoder, decoder, lr=0.001, ci_metric=True, **save_parameters).eval()
     trainer = pl.Trainer(max_epochs=1, gpus=0)
     trainer.fit(model, train_dataloaders=train_dataloader, val_dataloaders=valid_dataloader)
-<<<<<<< HEAD
-    trainer.test(test_dataloaders=test_dataloader)
-=======
     trainer.test(dataloaders=test_dataloader)
->>>>>>> 7f03398a
     assert isinstance(model.drug_encoder, CNNEncoder)
     assert isinstance(model.target_encoder, CNNEncoder)
     assert isinstance(model.decoder, MLPDecoder)
