--- conflicted
+++ resolved
@@ -17,14 +17,9 @@
 
 
 def construct_logger(name, save_dir, log_to_terminal=False):
-<<<<<<< HEAD
     """Constructs a logger. Saves the output as a text file at a specified path.
     Also saves the output of `git diff HEAD` to the same folder.
     Takes option to log to terminal, which will print logging statements. Default is False.
-=======
-    """
-    Constructs a logger that saves the output as a text file and optionally logs to the terminal.
->>>>>>> cfab9b8f
 
     The logger is configured to output messages at the DEBUG level, and it saves the output as a text file with a name
     based on the current timestamp and the specified name. It also saves the output of `git diff HEAD` to a file with
