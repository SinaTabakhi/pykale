--- conflicted
+++ resolved
@@ -8,18 +8,11 @@
 
 import logging
 
-<<<<<<< HEAD
-from torch import nn
-
-=======
 from kale.embed.video_boring_net import boring_net_joint
->>>>>>> 994f428b
 from kale.embed.video_i3d import i3d_joint
 from kale.embed.video_res3d import mc3, r2plus1d, r3d
 from kale.embed.video_se_i3d import se_i3d_joint
 from kale.embed.video_se_res3d import se_mc3, se_r2plus1d, se_r3d
-from kale.embed.video_selayer import SELayer4feat
-from kale.embed.video_transformer import TransformerBlock
 from kale.loaddata.video_access import get_image_modality
 
 
@@ -124,81 +117,6 @@
     feature_network.update({"audio": None})
     return feature_network, int(class_feature_dim), int(domain_feature_dim)
 
-<<<<<<< HEAD
-
-class BoringNetVideo(nn.Module):
-    """Regular simple network for video input.
-
-    Args:
-        input_size (int, optional): the dimension of the final feature vector. Defaults to 512.
-        n_channel (int, optional): the number of channel for Linear and BN layers.
-        dropout_keep_prob (int, optional): the dropout probability for keeping the parameters.
-    """
-
-    def __init__(self, input_size=512, n_channel=512, n_out=256, dropout_keep_prob=0.5):
-        super(BoringNetVideo, self).__init__()
-        self.hidden_sizes = 512
-        self.num_layers = 4
-
-        self.transformer = nn.ModuleList(
-            [
-                TransformerBlock(
-                    emb_dim=input_size,
-                    num_heads=8,
-                    att_dropout=0.1,
-                    att_resid_dropout=0.1,
-                    final_dropout=0.1,
-                    max_seq_len=9,
-                    ff_dim=self.hidden_sizes,
-                    causal=False,
-                )
-                for _ in range(self.num_layers)
-            ]
-        )
-
-        self.fc1 = nn.Linear(input_size, n_channel)
-        self.relu1 = nn.ReLU()
-        self.dp1 = nn.Dropout(dropout_keep_prob)
-        self.fc2 = nn.Linear(n_channel, n_out)
-        self.selayer1 = SELayer4feat(channel=8, reduction=2)
-
-        # self.dim_reduction_layer = torch.nn.Identity()
-        #
-        # self.classification_vector = nn.Parameter(torch.randn(1, 1, input_size))
-        # self.pos_encoding = nn.Parameter(
-        #     torch.randn(1, 9, input_size)
-        # )
-
-    def forward(self, x):
-        # (B, F, INPUT_DIM) -> (B, F, D)
-
-        # x = self.dim_reduction_layer(x)
-        # B, F, D = x.size()
-
-        # classification_vector = self.classification_vector.repeat((B, 1, 1))
-        # (B, F, D) -> (B, 1+F, D)
-        # x = torch.cat([classification_vector, x], dim=1)
-        # seq_len = x.size(1)
-        for layer in self.transformer:
-            #     x = x + self.pos_encoding[:, :seq_len, :]
-            x = layer(x)
-        x = self.fc2(self.dp1(self.relu1(self.fc1(x))))
-        x = self.selayer1(x)
-        return x
-
-
-def get_feat_extractor4feature(attention, image_modality, num_classes, num_out=512):
-    """Get the feature extractor w/o SELayers for feature input.
-    """
-    feature_network_rgb = feature_network_flow = feature_network_audio = None
-    rgb, flow, audio = get_image_modality(image_modality)
-    if rgb:
-        feature_network_rgb = BoringNetVideo(input_size=1024, n_out=num_out)
-    if flow:
-        feature_network_flow = BoringNetVideo(input_size=1024, n_out=num_out)
-    if audio:
-        feature_network_audio = BoringNetVideo(input_size=1024, n_out=num_out)
-=======
 
 def get_feat_extractor4feature(attention, image_modality, num_classes, num_out=512):
     """Get the feature extractor w/o SELayers for feature input.
@@ -214,7 +132,6 @@
     feature_network = boring_net_joint(
         rgb_pretrained, flow_pretrained, audio_pretrained, input_size=1024, n_out=num_out
     )
->>>>>>> 994f428b
 
     domain_feature_dim = int(num_out * 8)
     if rgb:
@@ -236,16 +153,7 @@
                 class_feature_dim = domain_feature_dim
         else:  # For audio input
             class_feature_dim = domain_feature_dim
-<<<<<<< HEAD
-
-    return (
-        {"rgb": feature_network_rgb, "flow": feature_network_flow, "audio": feature_network_audio},
-        int(class_feature_dim),
-        int(domain_feature_dim),
-    )
-=======
     class_feature_dim = int(class_feature_dim)
     domain_feature_dim = int(domain_feature_dim)
 
-    return feature_network, class_feature_dim, domain_feature_dim
->>>>>>> 994f428b
+    return feature_network, class_feature_dim, domain_feature_dim